--- conflicted
+++ resolved
@@ -1,11 +1,7 @@
-<<<<<<< HEAD
 #  Copyright 2019. TsumiNa. All rights reserved.
 #  Use of this source code is governed by a BSD-style
 #  license that can be found in the LICENSE file.
 
-from rdkit.Chem import Descriptors
-=======
->>>>>>> bc1c0e99
 from rdkit import Chem
 from rdkit.Chem import Descriptors
 from rdkit.Chem import MACCSkeys as MAC
